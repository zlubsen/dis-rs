--- conflicted
+++ resolved
@@ -1,10 +1,6 @@
 [package]
 name = "dis-rs"
-<<<<<<< HEAD
-version = "0.2.1"
-=======
 version = "0.3.0"
->>>>>>> 2a6f832f
 authors = ["Zeeger <zeeger@lubsen.eu>"]
 description = """
 An implementation of the Distributed Interactive Simulation protocol in Rust.
