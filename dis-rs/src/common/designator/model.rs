--- conflicted
+++ resolved
@@ -6,14 +6,10 @@
 
 pub const DESIGNATOR_BODY_LENGTH : u16 = 76;
 
-<<<<<<< HEAD
 /// 5.7.4 Designator PDU
 ///
 /// 7.6.3 Designator PDU
-#[derive(Debug, Default, PartialEq)]
-=======
 #[derive(Clone, Debug, Default, PartialEq)]
->>>>>>> 8633a3be
 pub struct Designator {
     pub designating_entity_id: EntityId,
     pub system_name: DesignatorSystemName,
