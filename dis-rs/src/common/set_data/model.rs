use crate::common::{BodyInfo, Interaction};
use crate::common::model::{EntityId, FixedDatum, VariableDatum, BASE_VARIABLE_DATUM_LENGTH, FIXED_DATUM_LENGTH, length_padded_to_num, PduBody};
use crate::constants::EIGHT_OCTETS;
use crate::enumerations::PduType;
use crate::set_data::builder::SetDataBuilder;

const BASE_SET_DATA_BODY_LENGTH: u16 = 28;

<<<<<<< HEAD
/// 5.6.5.10 Set Data PDU
///
/// 7.5.10 Set Data PDU
#[derive(Debug, Default, PartialEq)]
=======
#[derive(Clone, Debug, Default, PartialEq)]
>>>>>>> 8633a3be
pub struct SetData {
    pub originating_id: EntityId,
    pub receiving_id: EntityId,
    pub request_id: u32,
    pub fixed_datum_records: Vec<FixedDatum>,
    pub variable_datum_records: Vec<VariableDatum>,
}

impl SetData {
    pub fn builder() -> SetDataBuilder {
        SetDataBuilder::new()
    }

    pub fn into_builder(self) -> SetDataBuilder {
        SetDataBuilder::new_from_body(self)
    }

    pub fn into_pdu_body(self) -> PduBody {
        PduBody::SetData(self)
    }
}

impl BodyInfo for SetData {
    fn body_length(&self) -> u16 {
        BASE_SET_DATA_BODY_LENGTH +
            (FIXED_DATUM_LENGTH * self.fixed_datum_records.len() as u16) +
            (self.variable_datum_records.iter().map(|datum| {
                let padded_record = length_padded_to_num(
                    BASE_VARIABLE_DATUM_LENGTH as usize + datum.datum_value.len(),
                    EIGHT_OCTETS);
                padded_record.record_length as u16
            } ).sum::<u16>())
    }

    fn body_type(&self) -> PduType {
        PduType::SetData
    }
}

impl Interaction for SetData {
    fn originator(&self) -> Option<&EntityId> {
        Some(&self.originating_id)
    }

    fn receiver(&self) -> Option<&EntityId> {
        Some(&self.receiving_id)
    }
}<|MERGE_RESOLUTION|>--- conflicted
+++ resolved
@@ -6,14 +6,10 @@
 
 const BASE_SET_DATA_BODY_LENGTH: u16 = 28;
 
-<<<<<<< HEAD
 /// 5.6.5.10 Set Data PDU
 ///
 /// 7.5.10 Set Data PDU
-#[derive(Debug, Default, PartialEq)]
-=======
 #[derive(Clone, Debug, Default, PartialEq)]
->>>>>>> 8633a3be
 pub struct SetData {
     pub originating_id: EntityId,
     pub receiving_id: EntityId,
