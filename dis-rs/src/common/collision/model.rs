--- conflicted
+++ resolved
@@ -5,14 +5,7 @@
 
 const COLLISION_BODY_LENGTH : u16 = 60;
 
-<<<<<<< HEAD
-/// 5.3.3 Collision PDU
-///
-/// 7.2.3 Collision PDU
-#[derive(Debug, Default, PartialEq)]
-=======
 #[derive(Clone, Debug, Default, PartialEq)]
->>>>>>> 8633a3be
 pub struct Collision {
     pub issuing_entity_id: EntityId,
     pub colliding_entity_id: EntityId,
