use crate::common::{BodyInfo, Interaction};
use crate::constants::VARIABLE_PARAMETER_RECORD_LENGTH;
use crate::common::model::{EntityId, Location, Orientation, PduBody, VariableParameter, VectorF32};
use crate::common::entity_state::model::{EntityAppearance};
use crate::entity_state_update::builder::EntityStateUpdateBuilder;
use crate::enumerations::PduType;

const BASE_ENTITY_STATE_UPDATE_BODY_LENGTH : u16 = 60;

<<<<<<< HEAD
/// 5.3.5 Entity State Update PDU
///
/// 7.2.5 Entity State Update PDU
#[derive(Debug, Default, PartialEq)]
=======
#[derive(Clone, Debug, Default, PartialEq)]
>>>>>>> 8633a3be
pub struct EntityStateUpdate {
    pub entity_id : EntityId,
    pub entity_linear_velocity : VectorF32,
    pub entity_location : Location,
    pub entity_orientation : Orientation,
    pub entity_appearance: EntityAppearance,
    pub variable_parameters: Vec<VariableParameter>,
}

impl EntityStateUpdate {
    pub fn builder() -> EntityStateUpdateBuilder {
        EntityStateUpdateBuilder::new()
    }

    pub fn into_builder(self) -> EntityStateUpdateBuilder {
        EntityStateUpdateBuilder::new_from_body(self)
    }

    pub fn into_pdu_body(self) -> PduBody {
        PduBody::EntityStateUpdate(self)
    }
}

impl BodyInfo for EntityStateUpdate {
    fn body_length(&self) -> u16 {
        BASE_ENTITY_STATE_UPDATE_BODY_LENGTH + (VARIABLE_PARAMETER_RECORD_LENGTH * (self.variable_parameters.len() as u16))
    }

    fn body_type(&self) -> PduType {
        PduType::EntityStateUpdate
    }
}

impl Interaction for EntityStateUpdate {
    fn originator(&self) -> Option<&EntityId> {
        Some(&self.entity_id)
    }

    fn receiver(&self) -> Option<&EntityId> {
        None
    }
}<|MERGE_RESOLUTION|>--- conflicted
+++ resolved
@@ -7,14 +7,10 @@
 
 const BASE_ENTITY_STATE_UPDATE_BODY_LENGTH : u16 = 60;
 
-<<<<<<< HEAD
 /// 5.3.5 Entity State Update PDU
 ///
 /// 7.2.5 Entity State Update PDU
-#[derive(Debug, Default, PartialEq)]
-=======
 #[derive(Clone, Debug, Default, PartialEq)]
->>>>>>> 8633a3be
 pub struct EntityStateUpdate {
     pub entity_id : EntityId,
     pub entity_linear_velocity : VectorF32,
