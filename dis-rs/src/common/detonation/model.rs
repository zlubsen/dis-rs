--- conflicted
+++ resolved
@@ -64,12 +64,13 @@
     }
 }
 
-<<<<<<< HEAD
 impl From<Detonation> for PduBody {
     #[inline]
     fn from(value: Detonation) -> Self {
         value.into_pdu_body()
-=======
+    }
+}
+
 /// 6.2.19 Detonation Descriptor record
 #[derive(Clone, Debug, PartialEq)]
 #[cfg_attr(feature = "serde", derive(Serialize, Deserialize))]
@@ -106,6 +107,5 @@
     #[inline]
     fn from(value: ExpendableDescriptor) -> Self {
         Self::Expendable(value)
->>>>>>> 2c38cbdf
     }
 }