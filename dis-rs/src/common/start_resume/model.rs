--- conflicted
+++ resolved
@@ -5,14 +5,10 @@
 
 const START_RESUME_BODY_LENGTH : u16 = 32;
 
-<<<<<<< HEAD
 /// 5.6.5.4 Start/Resume PDU
 ///
 /// 7.5.4 Start/Resume PDU
-#[derive(Debug, Default, PartialEq)]
-=======
 #[derive(Clone, Debug, Default, PartialEq)]
->>>>>>> 8633a3be
 pub struct StartResume {
     pub originating_id: EntityId,
     pub receiving_id: EntityId,
