--- conflicted
+++ resolved
@@ -8,14 +8,10 @@
 const BEAM_BASE_LENGTH : u16 = 52;
 const TRACK_JAM_BASE_LENGTH : u16 = 8;
 
-<<<<<<< HEAD
 /// 5.7.3 Electromagnetic Emission (EE) PDU
 ///
 /// 7.6.2 Electromagnetic Emission (EE) PDU
-#[derive(Debug, Default, PartialEq)]
-=======
 #[derive(Clone, Debug, Default, PartialEq)]
->>>>>>> 8633a3be
 pub struct ElectromagneticEmission {
     pub emitting_entity_id: EntityId,
     pub event_id: EventId,
@@ -67,12 +63,8 @@
     }
 }
 
-<<<<<<< HEAD
 /// 6.2.23 Emitter System record
-#[derive(Debug, PartialEq)]
-=======
 #[derive(Clone, Debug, PartialEq)]
->>>>>>> 8633a3be
 pub struct EmitterSystem {
     pub name: EmitterName,
     pub function: EmitterSystemFunction,
@@ -219,12 +211,8 @@
     }
 }
 
-<<<<<<< HEAD
 /// 6.2.22 EE Fundamental Parameter Data record
-#[derive(Default, Debug, PartialEq)]
-=======
 #[derive(Clone, Default, Debug, PartialEq)]
->>>>>>> 8633a3be
 pub struct FundamentalParameterData {
     pub frequency: f32,
     pub frequency_range: f32,
@@ -270,12 +258,8 @@
     }
 }
 
-<<<<<<< HEAD
 /// 6.2.49 Jamming Technique record
-#[derive(Default, Debug, PartialEq)]
-=======
 #[derive(Clone, Default, Debug, PartialEq)]
->>>>>>> 8633a3be
 pub struct JammingTechnique {
     pub kind: u8,
     pub category: u8,
@@ -314,12 +298,8 @@
     }
 }
 
-<<<<<<< HEAD
 /// 6.2.90 Track/Jam Data record
-#[derive(Default, Debug, PartialEq)]
-=======
 #[derive(Clone, Default, Debug, PartialEq)]
->>>>>>> 8633a3be
 pub struct TrackJam {
     pub entity_id: EntityId,
     pub emitter: u8,
