--- conflicted
+++ resolved
@@ -7,14 +7,7 @@
 
 pub const BASE_ACTION_RESPONSE_BODY_LENGTH: u16 = 28;
 
-<<<<<<< HEAD
-/// 5.6.5.7 Action Request PDU
-///
-/// 7.5.7 Action Request PDU
-#[derive(Debug, Default, PartialEq)]
-=======
 #[derive(Clone, Debug, Default, PartialEq)]
->>>>>>> 8633a3be
 pub struct ActionResponse {
     pub originating_id: EntityId,
     pub receiving_id: EntityId,
