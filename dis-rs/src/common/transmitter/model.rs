--- conflicted
+++ resolved
@@ -8,14 +8,7 @@
 pub const BEAM_ANTENNA_PATTERN_OCTETS: u16 = 40;
 pub const BASE_VTP_RECORD_LENGTH: u16 = 6;
 
-<<<<<<< HEAD
-/// 5.8.3 Transmitter PDU
-///
-/// 7.7.2 Transmitter PDU
-#[derive(Debug, Default, PartialEq)]
-=======
 #[derive(Clone, Debug, Default, PartialEq)]
->>>>>>> 8633a3be
 pub struct Transmitter {
     pub radio_reference_id: EntityId,
     pub radio_number: u16,
@@ -77,12 +70,7 @@
     }
 }
 
-<<<<<<< HEAD
-/// 6.2.59 Modulation Type record
-#[derive(Debug, PartialEq)]
-=======
-#[derive(Clone, Debug, PartialEq)]
->>>>>>> 8633a3be
+#[derive(Clone, Debug, PartialEq)]
 pub struct ModulationType {
     pub spread_spectrum: SpreadSpectrum,
     pub major_modulation: TransmitterMajorModulation,
@@ -120,12 +108,7 @@
     }
 }
 
-<<<<<<< HEAD
-/// Table 90 — Spread spectrum field definition (6.2.59 Modulation Type record)
-#[derive(Debug, PartialEq)]
-=======
-#[derive(Clone, Debug, PartialEq)]
->>>>>>> 8633a3be
+#[derive(Clone, Debug, PartialEq)]
 pub struct SpreadSpectrum {
     pub frequency_hopping: bool,
     pub pseudo_noise: bool,
@@ -171,12 +154,7 @@
     }
 }
 
-<<<<<<< HEAD
-/// Table 175 — Crypto Key ID record (7.7.2 Transmitter PDU)
-#[derive(Debug, PartialEq)]
-=======
-#[derive(Clone, Debug, PartialEq)]
->>>>>>> 8633a3be
+#[derive(Clone, Debug, PartialEq)]
 pub struct CryptoKeyId {
     pub pseudo_crypto_key: u16,
     pub crypto_mode: CryptoMode,
@@ -212,12 +190,7 @@
     }
 }
 
-<<<<<<< HEAD
-/// 6.2.8.2 Beam Antenna Pattern record
-#[derive(Debug, PartialEq)]
-=======
-#[derive(Clone, Debug, PartialEq)]
->>>>>>> 8633a3be
+#[derive(Clone, Debug, PartialEq)]
 pub struct BeamAntennaPattern {
     pub beam_direction: Orientation,
     pub azimuth_beamwidth: f32,
@@ -283,12 +256,7 @@
     }
 }
 
-<<<<<<< HEAD
-/// 6.2.95 Variable Transmitter Parameters record
-#[derive(Debug, PartialEq)]
-=======
-#[derive(Clone, Debug, PartialEq)]
->>>>>>> 8633a3be
+#[derive(Clone, Debug, PartialEq)]
 pub struct VariableTransmitterParameter {
     pub record_type: VariableRecordType,
     pub fields: Vec<u8>,
