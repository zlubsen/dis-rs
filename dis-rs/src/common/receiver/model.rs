use crate::common::{BodyInfo, Interaction};
use crate::common::model::{EntityId, PduBody};
use crate::enumerations::{PduType, ReceiverState};
use crate::receiver::builder::ReceiverBuilder;

const RECEIVER_BODY_LENGTH: u16 = 24;

<<<<<<< HEAD
/// 5.8.5 Receiver PDU
///
/// 7.7.4 Receiver PDU
#[derive(Debug, Default, PartialEq)]
=======
#[derive(Clone, Debug, Default, PartialEq)]
>>>>>>> 8633a3be
pub struct Receiver {
    pub radio_reference_id: EntityId,
    pub radio_number: u16,
    pub receiver_state: ReceiverState,
    pub received_power: f32,
    pub transmitter_radio_reference_id: EntityId,
    pub transmitter_radio_number: u16,
}

impl Receiver {
    pub fn builder() -> ReceiverBuilder {
        ReceiverBuilder::new()
    }

    pub fn into_builder(self) -> ReceiverBuilder {
        ReceiverBuilder::new_from_body(self)
    }

    pub fn into_pdu_body(self) -> PduBody {
        PduBody::Receiver(self)
    }
}

impl BodyInfo for Receiver {
    fn body_length(&self) -> u16 {
        RECEIVER_BODY_LENGTH
    }

    fn body_type(&self) -> PduType {
        PduType::Receiver
    }
}

impl Interaction for Receiver {
    fn originator(&self) -> Option<&EntityId> {
        Some(&self.transmitter_radio_reference_id)
    }

    fn receiver(&self) -> Option<&EntityId> {
        Some(&self.radio_reference_id)
    }
}<|MERGE_RESOLUTION|>--- conflicted
+++ resolved
@@ -5,14 +5,7 @@
 
 const RECEIVER_BODY_LENGTH: u16 = 24;
 
-<<<<<<< HEAD
-/// 5.8.5 Receiver PDU
-///
-/// 7.7.4 Receiver PDU
-#[derive(Debug, Default, PartialEq)]
-=======
 #[derive(Clone, Debug, Default, PartialEq)]
->>>>>>> 8633a3be
 pub struct Receiver {
     pub radio_reference_id: EntityId,
     pub radio_number: u16,
