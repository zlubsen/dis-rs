--- conflicted
+++ resolved
@@ -6,13 +6,9 @@
 const ACKNOWLEDGE_BODY_LENGTH : u16 = 20;
 
 /// 5.6.5.6 Acknowledge PDU
-<<<<<<< HEAD
 ///
 /// 7.5.6 Acknowledge PDU
-#[derive(Debug, Default, PartialEq)]
-=======
 #[derive(Clone, Debug, Default, PartialEq)]
->>>>>>> 8633a3be
 pub struct Acknowledge {
     pub originating_id: EntityId,
     pub receiving_id: EntityId,
