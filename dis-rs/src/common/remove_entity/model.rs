use crate::common::{BodyInfo, Interaction};
use crate::common::model::{EntityId, PduBody};
use crate::enumerations::PduType;
use crate::remove_entity::builder::RemoveEntityBuilder;

const REMOVE_ENTITY_BODY_LENGTH : u16 = 16;

<<<<<<< HEAD
/// 5.6.5.3 Remove Entity PDU
///
/// 7.5.3 Remove Entity PDU
#[derive(Debug, Default, PartialEq)]
=======
#[derive(Clone, Debug, Default, PartialEq)]
>>>>>>> 8633a3be
pub struct RemoveEntity {
    pub originating_id: EntityId,
    pub receiving_id: EntityId,
    pub request_id: u32,
}

impl RemoveEntity {
    pub fn builder() -> RemoveEntityBuilder {
        RemoveEntityBuilder::new()
    }

    pub fn into_builder(self) -> RemoveEntityBuilder {
        RemoveEntityBuilder::new_from_body(self)
    }

    pub fn into_pdu_body(self) -> PduBody {
        PduBody::RemoveEntity(self)
    }
}

impl BodyInfo for RemoveEntity {
    fn body_length(&self) -> u16 {
        REMOVE_ENTITY_BODY_LENGTH
    }

    fn body_type(&self) -> PduType {
        PduType::RemoveEntity
    }
}

impl Interaction for RemoveEntity {
    fn originator(&self) -> Option<&EntityId> {
        Some(&self.originating_id)
    }

    fn receiver(&self) -> Option<&EntityId> {
        Some(&self.receiving_id)
    }
}<|MERGE_RESOLUTION|>--- conflicted
+++ resolved
@@ -5,14 +5,10 @@
 
 const REMOVE_ENTITY_BODY_LENGTH : u16 = 16;
 
-<<<<<<< HEAD
 /// 5.6.5.3 Remove Entity PDU
 ///
 /// 7.5.3 Remove Entity PDU
-#[derive(Debug, Default, PartialEq)]
-=======
 #[derive(Clone, Debug, Default, PartialEq)]
->>>>>>> 8633a3be
 pub struct RemoveEntity {
     pub originating_id: EntityId,
     pub receiving_id: EntityId,
