use crate::common::{BodyInfo, Interaction};
use crate::common::model::{DescriptorRecord, EntityId, EventId, Location, VectorF32, PduBody};
use crate::enumerations::PduType;
use crate::fire::builder::FireBuilder;

const FIRE_BODY_LENGTH : u16 = 28;

<<<<<<< HEAD
/// 5.4.3 Fire PDU
///
/// 7.3.2 Fire PDU
#[derive(Debug, Default, PartialEq)]
=======
#[derive(Clone, Debug, Default, PartialEq)]
>>>>>>> 8633a3be
pub struct Fire {
    pub firing_entity_id : EntityId,
    pub target_entity_id : EntityId,
    pub entity_id: EntityId,
    pub event_id : EventId,
    pub fire_mission_index : u32,
    pub location_in_world : Location,
    pub descriptor: DescriptorRecord,
    pub velocity : VectorF32,
    pub range : f32,
}

impl Fire {
    pub fn builder() -> FireBuilder {
        FireBuilder::new()
    }

    pub fn into_builder(self) -> FireBuilder {
        FireBuilder::new_from_body(self)
    }

    pub fn into_pdu_body(self) -> PduBody {
        PduBody::Fire(self)
    }
}

impl BodyInfo for Fire {
    fn body_length(&self) -> u16 {
        FIRE_BODY_LENGTH
    }

    fn body_type(&self) -> PduType {
        PduType::Fire
    }
}

impl Interaction for Fire {
    fn originator(&self) -> Option<&EntityId> {
        Some(&self.firing_entity_id)
    }

    fn receiver(&self) -> Option<&EntityId> {
        Some(&self.target_entity_id)
    }
}<|MERGE_RESOLUTION|>--- conflicted
+++ resolved
@@ -5,14 +5,10 @@
 
 const FIRE_BODY_LENGTH : u16 = 28;
 
-<<<<<<< HEAD
 /// 5.4.3 Fire PDU
 ///
 /// 7.3.2 Fire PDU
-#[derive(Debug, Default, PartialEq)]
-=======
 #[derive(Clone, Debug, Default, PartialEq)]
->>>>>>> 8633a3be
 pub struct Fire {
     pub firing_entity_id : EntityId,
     pub target_entity_id : EntityId,
