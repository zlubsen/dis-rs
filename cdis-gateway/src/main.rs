#![forbid(unsafe_code)]
use std::fmt::{Display, Formatter};
use std::fs::File;
use std::io;
use std::io::Read;
use std::net::{IpAddr, Ipv4Addr, SocketAddr};
use std::sync::Arc;

use crate::codec::{Decoder, Encoder};
use crate::config::{Arguments, Config, ConfigError, ConfigSpec, UdpEndpoint, UdpMode};
use crate::site::run_site;
use crate::stats::{run_stats, SseStat};
use bytes::{Bytes, BytesMut};
use clap::Parser;
use dis_rs::enumerations::PduType;
use tokio::net::UdpSocket;
use tokio::select;
use tracing::log::trace;
use tracing::{error, event, info, Level};
use tracing_subscriber::filter::LevelFilter;
use tracing_subscriber::EnvFilter;

mod codec;
mod config;
mod site;
mod stats;

const DATA_CHANNEL_BUFFER_SIZE: usize = 20;
const COMMAND_CHANNEL_BUFFER_SIZE: usize = 10;
const EVENT_CHANNEL_BUFFER_SIZE: usize = 50;
const STATS_CHANNEL_BUFFER_SIZE: usize = 50;
const READER_SOCKET_BUFFER_SIZE_BYTES: usize = 1500;

fn main() -> Result<(), GatewayError> {
    tracing_subscriber::fmt()
        .pretty()
        // set logging level using environment variable; defaults to ERROR
        .with_env_filter(
            EnvFilter::builder()
                .with_default_directive(LevelFilter::INFO.into())
                .from_env_lossy(),
        )
        // sets this to be the default, global collector for this application.
        .init();

    let arguments = Arguments::parse();

    let mut file = File::open(arguments.config).map_err(GatewayError::ConfigFileLoad)?;
    let mut buffer = String::new();
    file.read_to_string(&mut buffer)
        .map_err(GatewayError::ConfigFileRead)?;

    let config_spec: ConfigSpec =
        toml::from_str(buffer.as_str()).map_err(GatewayError::ConfigFileParse)?;
    let config = Config::try_from(&config_spec).map_err(GatewayError::ConfigInvalid)?;

    cli_print_config(&config, &config_spec);

    let runtime = tokio::runtime::Builder::new_multi_thread()
        .enable_io()
        .enable_time()
        .build()
        .map_err(|_err| GatewayError::RuntimeStart)?;
    let _guard = runtime.enter();
    runtime.block_on(async { start_gateway(config).await });
    runtime.shutdown_background();

    Ok(())
}

#[derive(Debug)]
enum GatewayError {
    ConfigFileLoad(io::Error),
    ConfigFileRead(io::Error),
    ConfigFileParse(toml::de::Error),
    ConfigInvalid(ConfigError),
    RuntimeStart,
}

impl std::error::Error for GatewayError {}

impl Display for GatewayError {
    fn fmt(&self, f: &mut Formatter<'_>) -> std::fmt::Result {
        match self {
            GatewayError::ConfigFileLoad(err) => {
                write!(f, "Error loading config file - {err}.")
            }
            GatewayError::ConfigFileRead(err) => {
                write!(f, "Error reading config file contents - {err}.")
            }
            GatewayError::ConfigFileParse(err) => {
                write!(f, "Error parsing config file - {err}.")
            }
            GatewayError::ConfigInvalid(err) => {
                write!(f, "{err}")
            }
            GatewayError::RuntimeStart => {
                write!(f, "Error starting Tokio runtime.")
            }
        }
    }
}

#[derive(Clone, Default, Debug, PartialEq)]
enum Command {
    #[default]
    NoOp, // Handles potentially closed channels
    Quit,
}

#[derive(Clone, Debug, PartialEq)]
enum Event {
    ReceivedBytesDis(usize),   // bytes received through socket
    ReceivedBytesCDis(usize),  // bytes received through socket
    ReceivedDis(PduType, u64), // type of the pdu and size of that pdu in bytes
    ReceivedCDis(PduType, u64),
    EncodedPdu(PduType, u64),
    DecodedPdu(PduType, u64),
    RejectedUnsupportedDisPdu(PduType, u64),
    #[allow(dead_code)]
    RejectedUnsupportedCDisPdu(PduType, u64), // Every received C-DIS PDU is by definition supported by the standard.
    UnimplementedEncodedPdu(PduType, u64),
    UnimplementedDecodedPdu(PduType, u64),
    SentDis(usize),  // bytes send through socket
    SentCDis(usize), // bytes send through socket
}

/// Prints basic config information to the terminal
fn cli_print_config(config: &Config, config_spec: &ConfigSpec) {
    info!("*** C-DIS Gateway ***");
    info!("Version {}", env!("CARGO_PKG_VERSION"));
    if let Some(meta) = &config_spec.metadata {
        info!(
            "Configuration `{}` - {} - {}",
            meta.name, meta.version, meta.author
        );
    }
    info!("Running in {} mode.", config.mode);
    info!("Encoder options - {}", config.optimization);
    info!(
        "Hosting information site at http://localhost:{}.",
        config.site_host
    );
    info!("DIS socket: {:?}.", config.dis_socket);
    info!("C-DIS socket: {:?}.", config.cdis_socket);
}

/// Starts all necessary tasks and channels for the gateway.
///
/// A gateway consists of two sockets, both able to send and receive data.
/// Either is the start or end of a encode/decode flow.
/// In each flow there is either an encoder, or a decoder performing the DIS to C-DIS conversion or vice versa.
/// Each flow of read-socket to encoder/decoder to write-socket is connected via mpsc channels.
///
/// Each task takes the receiver of a broadcast channel to receive `Command`s, and can emit `Event`s via an mpsc channel.
async fn start_gateway(config: Config) {
    let (cmd_tx, _cmd_rx) = tokio::sync::broadcast::channel::<Command>(COMMAND_CHANNEL_BUFFER_SIZE);
    let (event_tx, event_rx) = tokio::sync::mpsc::channel::<Event>(EVENT_CHANNEL_BUFFER_SIZE);
    let (dis_socket_out_tx, dis_socket_out_rx) =
        tokio::sync::mpsc::channel::<Bytes>(DATA_CHANNEL_BUFFER_SIZE);
    let (dis_socket_in_tx, dis_socket_in_rx) =
        tokio::sync::mpsc::channel::<Vec<u8>>(DATA_CHANNEL_BUFFER_SIZE);
    let (cdis_socket_out_tx, cdis_socket_out_rx) =
        tokio::sync::mpsc::channel::<Bytes>(DATA_CHANNEL_BUFFER_SIZE);
    let (cdis_socket_in_tx, cdis_socket_in_rx) =
        tokio::sync::mpsc::channel::<Vec<u8>>(DATA_CHANNEL_BUFFER_SIZE);
    let (stats_tx, _stats_rx) =
        tokio::sync::broadcast::channel::<SseStat>(STATS_CHANNEL_BUFFER_SIZE);

    let dis_socket = create_udp_socket(&config.dis_socket);
    let cdis_socket = create_udp_socket(&config.cdis_socket);

    let dis_read_socket = reader_socket(
        dis_socket.clone(),
        config.dis_socket.block_own_socket,
        dis_socket_out_tx,
        cmd_tx.subscribe(),
        event_tx.clone(),
    );
    let dis_write_socket = writer_socket(
        dis_socket.clone(),
        config.dis_socket.address,
        dis_socket_in_rx,
        cmd_tx.subscribe(),
        event_tx.clone(),
    );
    let cdis_read_socket = reader_socket(
        cdis_socket.clone(),
        config.cdis_socket.block_own_socket,
        cdis_socket_out_tx,
        cmd_tx.subscribe(),
        event_tx.clone(),
    );
    let cdis_write_socket = writer_socket(
        cdis_socket.clone(),
        config.cdis_socket.address,
        cdis_socket_in_rx,
        cmd_tx.subscribe(),
        event_tx.clone(),
    );

    let handles = tokio::try_join!(
        tokio::spawn(dis_read_socket),
        tokio::spawn(dis_write_socket),
        tokio::spawn(cdis_read_socket),
        tokio::spawn(cdis_write_socket),
        tokio::spawn(encoder(
            config.clone(),
            dis_socket_out_rx,
            cdis_socket_in_tx,
            cmd_tx.subscribe(),
            event_tx.clone()
        )),
        tokio::spawn(decoder(
            config.clone(),
            cdis_socket_out_rx,
            dis_socket_in_tx,
            cmd_tx.subscribe(),
            event_tx.clone()
        )),
        tokio::spawn(run_site(config.clone(), stats_tx.clone(), cmd_tx.clone())),
        tokio::spawn(run_stats(stats_tx, cmd_tx.subscribe(), event_rx))
    );

    match handles {
        Ok(_handles) => {}
        Err(err) => {
            error!("Processing failed; error = {}", err);
        }
    }
}

/// Creates an UDP socket based on the settings contained in `endpoint`.
/// The created `tokio::net::udp::UdpSocket` is returned wrapped in an `Arc`
/// so that it can be used by multiple tasks (i.e., for both writing and sending).
#[allow(clippy::too_many_lines)]
fn create_udp_socket(endpoint: &UdpEndpoint) -> Arc<UdpSocket> {
    use socket2::{Domain, Protocol, Socket, Type};

    // Create socket using socket2 crate, to be able to set required socket options (SO_REUSEADDR, SO_REUSEPORT, ...)
    let is_ipv4 = endpoint.address.is_ipv4();
    let socket_domain = if is_ipv4 { Domain::IPV4 } else { Domain::IPV6 };
    let socket_type = Type::DGRAM;
    let socket_protocol = Protocol::UDP;
    let socket = Socket::new(socket_domain, socket_type, Some(socket_protocol))
        .expect("Error creating socket.");

    if let Err(err) = socket.set_reuse_address(true) {
        error!(
            "Failed to set SO_REUSEADDR for endpoint address {} - {}.",
            endpoint.address, err
        );
    }
    #[cfg(all(
        target_family = "unix",
        not(any(target_os = "solaris", target_os = "illumos"))
    ))]
    if let Err(err) = socket.set_reuse_port(true) {
        error!(
            "Failed to set SO_REUSEPORT for endpoint address {} - {}.",
            endpoint.address, err
        );
    }
    if let Err(err) = socket.set_nonblocking(true) {
        error!(
            "Failed to set nonblocking mode for endpoint address {} - {}",
            endpoint.address, err
        );
    }

    match (is_ipv4, endpoint.mode) {
        (true, UdpMode::UniCast) => {
            if let Err(err) = socket.bind(&endpoint.interface.into()) {
                error!(
                    "Failed to bind to IPv4 address {:?} - {}",
                    endpoint.address, err
                );
            }
        }
        (true, UdpMode::BroadCast) => {
            if let Err(err) = socket.set_broadcast(true) {
                error!(
                    "Failed to set SO_BROADCAST for endpoint address {} - {}.",
                    endpoint.interface, err
                );
            }
            if let Err(err) = socket.bind(&endpoint.interface.into()) {
                error!(
                    "Failed to bind to IPv4 address {:?} - {}",
                    endpoint.address, err
                );
            }
            if let Err(err) = socket.set_ttl(1) {
                error!("Failed to set TTL - {err}.");
            }
        }
        (true, UdpMode::MultiCast) => {
            if let IpAddr::V4(ip_address_v4) = endpoint.address.ip() {
                if let IpAddr::V4(interface_v4) = endpoint.interface.ip() {
                    socket
                        .join_multicast_v4(&ip_address_v4, &interface_v4)
                        .unwrap_or_else(|_| {
                            panic!("Failed to join multicast group {ip_address_v4} using interface {interface_v4}.")
                        });
                }
            }
        }
        (false, UdpMode::UniCast) => {
<<<<<<< HEAD
            socket.bind(&endpoint.interface.into()).unwrap_or_else(|_| panic!("Failed to bind to IPv6 address {:?}", endpoint.address));
=======
            // TODO use .inspect_err() ?
            socket.bind(&endpoint.interface.into()).unwrap_or_else(|_| {
                panic!("Failed to bind to IPv6 address {:?}", endpoint.address)
            });
>>>>>>> da8d8698
        }
        (false, UdpMode::BroadCast) => {
            socket
                .set_broadcast(true)
                .expect("Failed to set SO_BROADCAST.");
            socket.set_ttl(1).expect("Failed to set TTL.");
            socket.bind(&endpoint.interface.into()).unwrap_or_else(|_| {
                panic!("Failed to bind to IPv6 address {:?}", endpoint.address)
            });
        }
        (false, UdpMode::MultiCast) => {
            if let IpAddr::V6(ip_address_v6) = endpoint.address.ip() {
                if let IpAddr::V6(interface_v6) = endpoint.interface.ip() {
                    // TODO how does IPv6 work with u32 interface numbers - pick 'any' for now.
                    socket
                        .join_multicast_v6(&ip_address_v6, 0)
                        .unwrap_or_else(|_| {
                            panic!("Failed to join multicast group {ip_address_v6} using interface 0 ({interface_v6}).")
                        });
                }
            }
        }
    }

    // Convert socket2::Socket to tokio::net::UdpSocket via std::net::UdpSocket
    let socket = std::net::UdpSocket::from(socket);
    let socket = UdpSocket::try_from(socket)
        .expect("Failed to convert std::net::UdpSocket to tokio::net::UdpSocket.");

    Arc::new(socket)
}

/// Task that runs an `UdpSocket` for reading UDP packets from the network.
/// Received packets will be send to the encoder/decoder task to which the `to_codec` channel is connected to.
async fn reader_socket(
    socket: Arc<UdpSocket>,
    block_own_host: bool,
    to_codec: tokio::sync::mpsc::Sender<Bytes>,
    mut cmd_rx: tokio::sync::broadcast::Receiver<Command>,
    _event_tx: tokio::sync::mpsc::Sender<Event>,
) {
    #[derive(Debug)]
    enum Action {
        NoOp,
        ReceivedPacket(Bytes, SocketAddr),
        BlockedPacket,
        Error(io::Error),
        Quit,
    }

    let mut buf = BytesMut::with_capacity(READER_SOCKET_BUFFER_SIZE_BYTES);

    buf.resize(READER_SOCKET_BUFFER_SIZE_BYTES, 0);
    let default_own_socketaddr = SocketAddr::new(IpAddr::V4(Ipv4Addr::new(127, 0, 0, 1)), 3000);

    let local_address = socket.local_addr().unwrap_or(default_own_socketaddr);

    loop {
        let action = select! {
            cmd = cmd_rx.recv() => {
                let cmd = cmd.unwrap_or_default();
                match cmd {
                    Command::NoOp => { Action::NoOp }
                    Command::Quit => { Action::Quit }
                }
            }
            received = socket.recv_from(&mut buf) => {
                match received {
                    Ok((bytes_received, from_address)) => {
                        if block_own_host && (local_address == from_address) {
                            Action::BlockedPacket
                        } else {
                            Action::ReceivedPacket(Bytes::copy_from_slice(&buf[..bytes_received]), from_address)
                        }
                    }
                    Err(err) => { Action::Error(err) }
                }
            }
        };

        #[allow(clippy::match_same_arms)]
        match action {
            Action::NoOp => {}
            Action::ReceivedPacket(bytes, _from_address) => {
                if to_codec.send(bytes).await.is_err() {
                    event!(Level::ERROR, "Reader socket to codec channel dropped.");
                    return;
                }
            }
            Action::BlockedPacket => {}
            Action::Error(io_error) => {
                event!(Level::ERROR, "{io_error}");
                return;
            }
            Action::Quit => {
                trace!("Reader socket stopping due to receiving Command::Quit.");
                return;
            }
        }
    }
}

/// Task that runs an `UdpSocket` for writing UDP packets to the network.
/// Packets will be received from the encoder/decoder task to which the `to_codec` channel is connected to.
async fn writer_socket(
    socket: Arc<UdpSocket>,
    to_address: SocketAddr,
    mut from_codec: tokio::sync::mpsc::Receiver<Vec<u8>>,
    mut cmd_rx: tokio::sync::broadcast::Receiver<Command>,
    _event_tx: tokio::sync::mpsc::Sender<Event>,
) {
    #[derive(Debug)]
    enum Action {
        NoOp,
        Send(io::Result<usize>),
        SocketError,
        ChannelError,
        Quit,
    }

    loop {
        let action = select! {
            cmd = cmd_rx.recv() => {
                match cmd {
                    Ok(cmd) => {
                        match cmd {
                            Command::Quit => { Action::Quit }
                            Command::NoOp => { Action::NoOp}
                        }
                    }
                    Err(_) => Action::ChannelError
                }
            }
            bytes = from_codec.recv() => {
                match bytes {
                    Some(bytes) => {
                        match socket.send_to(&bytes, to_address).await {
                            Ok(bytes_send) => Action::Send(Ok(bytes_send)),
                            Err(_err) => Action::SocketError,
                        }
                    }
                    None => {
                        Action::ChannelError
                    }
                }
            }
        };

        match action {
            Action::NoOp => {}
            Action::Send(result) => {
                match result {
                    Ok(_bytes_send) => {
                        // keep some statistics
                    }
                    Err(io_error) => {
                        event!(Level::ERROR, "{io_error}");
                        return;
                    }
                }
            }
            Action::SocketError => {
                event!(Level::ERROR, "Failed to write through socket: {socket:?}");
                return;
            }
            Action::ChannelError => {
                event!(
                    Level::ERROR,
                    "Internal channel failure in write socket task"
                );
                return;
            }
            Action::Quit => {
                trace!("Writer socket stopping due to receiving Command::Quit.");
                return;
            }
        }
    }
}

/// Task that runs the encoder part of the gateway, being connected to the DIS socket for input, and outputs to the C-DIS socket.
async fn encoder(
    config: Config,
    mut channel_in: tokio::sync::mpsc::Receiver<Bytes>,
    channel_out: tokio::sync::mpsc::Sender<Vec<u8>>,
    mut cmd_rx: tokio::sync::broadcast::Receiver<Command>,
    event_tx: tokio::sync::mpsc::Sender<Event>,
) {
    let mut encoder = Encoder::new(&config, event_tx);

    loop {
        select! {
            cmd = cmd_rx.recv() => {
                let cmd = cmd.unwrap_or_default();
                match cmd {
                    Command::NoOp => { }
                    Command::Quit => {
                        trace!("Encoder task stopping due to receiving Command::Quit.");
                        return;
                    }
                }
            }
            bytes = channel_in.recv() => {
                if let Some(bytes) = bytes {
                    let bytes = encoder.encode_buffer(&bytes);
                    channel_out.send(bytes).await.expect("Error sending encoded bytes to socket.");
                } else {
                    trace!("Encoder task received zero bytes through channel.");
                }
            }
        }
    }
}

/// Task that runs the decoder part of the gateway, being connected to the C-DIS socket for input, and outputs to the DIS socket.
async fn decoder(
    config: Config,
    mut channel_in: tokio::sync::mpsc::Receiver<Bytes>,
    channel_out: tokio::sync::mpsc::Sender<Vec<u8>>,
    mut cmd_rx: tokio::sync::broadcast::Receiver<Command>,
    event_tx: tokio::sync::mpsc::Sender<Event>,
) {
    let mut decoder = Decoder::new(&config, event_tx);

    loop {
        select! {
            cmd = cmd_rx.recv() => {
                let cmd = cmd.unwrap_or_default();
                match cmd {
                    Command::NoOp => { }
                    Command::Quit => {
                        trace!("Decoder task stopping due to receiving Command::Quit.");
                        return;
                    }
                }
            }
            bytes = channel_in.recv() => {
                if let Some(bytes) = bytes {
                    let bytes = decoder.decode_buffer(&bytes);
                    channel_out.send(bytes).await.expect("Error sending encoded bytes to socket.");
                } else {
                    trace!("Decoder task received zero bytes through channel.");
                }
            }
        }
    }
}<|MERGE_RESOLUTION|>--- conflicted
+++ resolved
@@ -306,14 +306,10 @@
             }
         }
         (false, UdpMode::UniCast) => {
-<<<<<<< HEAD
-            socket.bind(&endpoint.interface.into()).unwrap_or_else(|_| panic!("Failed to bind to IPv6 address {:?}", endpoint.address));
-=======
             // TODO use .inspect_err() ?
             socket.bind(&endpoint.interface.into()).unwrap_or_else(|_| {
                 panic!("Failed to bind to IPv6 address {:?}", endpoint.address)
             });
->>>>>>> da8d8698
         }
         (false, UdpMode::BroadCast) => {
             socket
